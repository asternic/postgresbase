--- conflicted
+++ resolved
@@ -44,13 +44,8 @@
         window.Prism = window.Prism || {};
         window.Prism.manual = true;
     </script>
-<<<<<<< HEAD
-  <script type="module" crossorigin src="./assets/index-9ccf564e.js"></script>
+  <script type="module" crossorigin src="./assets/index-7cc53b3b.js"></script>
   <link rel="stylesheet" href="./assets/index-ef048ca1.css">
-=======
-  <script type="module" crossorigin src="./assets/index-08378882.js"></script>
-  <link rel="stylesheet" href="./assets/index-d4b829a0.css">
->>>>>>> 31b24ecb
 </head>
 <body>
     <div id="app"></div>
